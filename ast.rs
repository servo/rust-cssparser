--- conflicted
+++ resolved
@@ -121,11 +121,7 @@
 
 impl ToStr for SyntaxError {
     fn to_str(&self) -> ~str {
-<<<<<<< HEAD
-        format!("{}:{} {:?}", self.location.line, self.location.column, self.reason)
-=======
         format!("{:u}:{:u} {:?}", self.location.line, self.location.column, self.reason)
->>>>>>> 0d39f843
     }
 }
 
