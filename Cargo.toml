[package]

name = "cssparser"
version = "0.1.1"
authors = [ "Simon Sapin <simon.sapin@exyr.org>" ]

<<<<<<< HEAD
[dependencies]

text_writer = "0.1.1"
matches = "0.1"
=======
description = "Rust implementation of CSS Syntax Level 3"
documentation = "http://servo.github.io/rust-cssparser/cssparser/index.html"
repository = "https://github.com/servo/rust-cssparser"
readme = "README.md"
keywords = ["css", "syntax", "parser"]
license = "MPL-2.0"
>>>>>>> 110bf305


[dependencies]
encoding = "0.2"
text_writer = "0.1.1"<|MERGE_RESOLUTION|>--- conflicted
+++ resolved
@@ -4,21 +4,15 @@
 version = "0.1.1"
 authors = [ "Simon Sapin <simon.sapin@exyr.org>" ]
 
-<<<<<<< HEAD
-[dependencies]
-
-text_writer = "0.1.1"
-matches = "0.1"
-=======
 description = "Rust implementation of CSS Syntax Level 3"
 documentation = "http://servo.github.io/rust-cssparser/cssparser/index.html"
 repository = "https://github.com/servo/rust-cssparser"
 readme = "README.md"
 keywords = ["css", "syntax", "parser"]
 license = "MPL-2.0"
->>>>>>> 110bf305
 
 
 [dependencies]
 encoding = "0.2"
-text_writer = "0.1.1"+text_writer = "0.1.1"
+matches = "0.1"