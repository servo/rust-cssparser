--- conflicted
+++ resolved
@@ -23,13 +23,8 @@
 cssparser-macros = { path = "./macros", version = "0.6.1" }
 dtoa-short = "0.3"
 itoa = "1.0"
-<<<<<<< HEAD
-phf = { version = ">=0.8,<=0.11", features = ["macros"] }
+phf = { version = "0.11.2", features = ["macros"] }
 serde = { version = "1.0", features = ["derive"], optional = true }
-=======
-phf = {version = "0.11.2", features = ["macros"]}
-serde = {version = "1.0", optional = true}
->>>>>>> c3314d15
 smallvec = "1.0"
 
 [features]
