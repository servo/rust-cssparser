--- conflicted
+++ resolved
@@ -11,12 +11,8 @@
 use super::{Token, NumericValue, PercentageValue};
 
 
-<<<<<<< HEAD
+/// Trait for things the can serialize themselves in CSS syntax.
 pub trait ToCss {
-=======
-/// Trait for things the can serialize themselves in CSS syntax.
-pub trait ToCss for Sized? {
->>>>>>> d90159c0
     /// Serialize `self` in CSS syntax, writing to `dest`.
     fn to_css<W>(&self, dest: &mut W) -> text_writer::Result where W: TextWriter;
 
@@ -267,162 +263,4 @@
             _ => self.inner.write_char(c),
         }
     }
-<<<<<<< HEAD
-}
-
-
-impl<'a> ToCss for [ComponentValue] {
-    fn to_css<W>(&self, dest: &mut W) -> text_writer::Result where W: TextWriter {
-        component_values_to_css(self.iter(), dest)
-    }
-}
-
-impl<'a> ToCss for [Node] {
-    fn to_css<W>(&self, dest: &mut W) -> text_writer::Result where W: TextWriter {
-        let component_values = self.iter().map(|n| match n { &(ref c, _) => c });
-        component_values_to_css(component_values, dest)
-    }
-}
-
-fn component_values_to_css<'a, I, W>(mut iter: I, dest: &mut W) -> text_writer::Result
-where I: Iterator<Item = &'a ComponentValue>, W: TextWriter {
-    let mut previous = match iter.next() {
-        None => return Ok(()),
-        Some(first) => { try!(first.to_css(dest)); first }
-    };
-    // This does not borrow-check: for component_value in iter {
-    loop { match iter.next() { None => break, Some(component_value) => {
-        let (a, b) = (previous, component_value);
-        if (
-            matches!(*a, Ident(..) | AtKeyword(..) | Hash(..) | IDHash(..) |
-                         Dimension(..) | Delim('#') | Delim('-') | Number(..)) &&
-            matches!(*b, Ident(..) | Function(..) | URL(..) | BadURL(..) |
-                         Number(..) | Percentage(..) | Dimension(..) | UnicodeRange(..))
-        ) || (
-            matches!(*a, Ident(..)) &&
-            matches!(*b, ParenthesisBlock(..))
-        ) || (
-            matches!(*a, Ident(..) | AtKeyword(..) | Hash(..) | IDHash(..) | Dimension(..)) &&
-            matches!(*b, Delim('-') | CDC)
-        ) || (
-            matches!(*a, Delim('#') | Delim('-') | Number(..) | Delim('@')) &&
-            matches!(*b, Ident(..) | Function(..) | URL(..) | BadURL(..))
-        ) || (
-            matches!(*a, Delim('@')) &&
-            matches!(*b, Ident(..) | Function(..) | URL(..) | BadURL(..) |
-                         UnicodeRange(..) | Delim('-'))
-        ) || (
-            matches!(*a, UnicodeRange(..) | Delim('.') | Delim('+')) &&
-            matches!(*b, Number(..) | Percentage(..) | Dimension(..))
-        ) || (
-            matches!(*a, UnicodeRange(..)) &&
-            matches!(*b, Ident(..) | Function(..) | Delim('?'))
-        ) || matches!((a, b), (&Delim(a), &Delim(b)) if matches!((a, b),
-            ('#', '-') |
-            ('$', '=') |
-            ('*', '=') |
-            ('^', '=') |
-            ('~', '=') |
-            ('|', '=') |
-            ('|', '|') |
-            ('/', '*')
-        )) {
-            try!(dest.write_str("/**/"));
-        }
-        // Skip whitespace when '\n' was previously written at the previous iteration.
-        if !matches!((previous, component_value), (&Delim('\\'), &WhiteSpace)) {
-            try!(component_value.to_css(dest));
-        }
-        if component_value == &Delim('\\') {
-            try!(dest.write_char('\n'));
-        }
-        previous = component_value;
-    }}}
-    Ok(())
-}
-
-
-impl ToCss for Declaration {
-    fn to_css<W>(&self, dest: &mut W) -> text_writer::Result where W: TextWriter {
-        try!(dest.write_str(self.name.as_slice()));
-        try!(dest.write_char(':'));
-        try!(self.value.to_css(dest));
-        Ok(())
-    }
-}
-
-
-impl ToCss for [Declaration] {
-    fn to_css<W>(&self, dest: &mut W) -> text_writer::Result where W: TextWriter {
-        for declaration in self.iter() {
-            try!(declaration.to_css(dest));
-            try!(dest.write_char(';'));
-        }
-        Ok(())
-    }
-}
-
-
-impl ToCss for QualifiedRule {
-    fn to_css<W>(&self, dest: &mut W) -> text_writer::Result where W: TextWriter {
-        try!(self.prelude.to_css(dest));
-        try!(dest.write_char('{'));
-        try!(self.block.to_css(dest));
-        try!(dest.write_char('}'));
-        Ok(())
-    }
-}
-
-
-impl ToCss for AtRule {
-    fn to_css<W>(&self, dest: &mut W) -> text_writer::Result where W: TextWriter {
-        try!(dest.write_char('@'));
-        try!(dest.write_str(self.name.as_slice()));
-        try!(self.prelude.to_css(dest));
-        match self.block {
-            Some(ref block) => {
-                try!(dest.write_char('{'));
-                try!(block.to_css(dest));
-                try!(dest.write_char('}'));
-            }
-            None => try!(dest.write_char(';'))
-        }
-        Ok(())
-    }
-}
-
-
-impl ToCss for DeclarationListItem {
-    fn to_css<W>(&self, dest: &mut W) -> text_writer::Result where W: TextWriter {
-        match self {
-            &DeclarationListItem::Declaration(ref declaration) => declaration.to_css(dest),
-            &DeclarationListItem::AtRule(ref at_rule) => at_rule.to_css(dest),
-        }
-    }
-}
-
-
-impl ToCss for [DeclarationListItem] {
-    fn to_css<W>(&self, dest: &mut W) -> text_writer::Result where W: TextWriter {
-        for item in self.iter() {
-            try!(item.to_css(dest));
-            match item {
-                &DeclarationListItem::AtRule(_) => {}
-                &DeclarationListItem::Declaration(_) => try!(dest.write_char(';'))
-            }
-        }
-        Ok(())
-    }
-}
-
-
-impl ToCss for Rule {
-    fn to_css<W>(&self, dest: &mut W) -> text_writer::Result where W: TextWriter {
-        match self {
-            &Rule::QualifiedRule(ref rule) => rule.to_css(dest),
-            &Rule::AtRule(ref rule) => rule.to_css(dest),
-        }
-    }
-=======
->>>>>>> d90159c0
 }