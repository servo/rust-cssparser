--- conflicted
+++ resolved
@@ -120,30 +120,6 @@
     };
 }
 
-<<<<<<< HEAD
-#[cfg(has_std__mem__MaybeUninit)]
-#[macro_export]
-#[doc(hidden)]
-macro_rules! cssparser_internal__uninit {
-    ($buffer: ident, $BUFFER_SIZE: expr) => {{
-        $buffer = ::std::mem::MaybeUninit::<[u8; $BUFFER_SIZE]>::uninit();
-        &mut *($buffer.as_mut_ptr())
-    }};
-}
-
-// FIXME: remove this when we require Rust 1.36
-#[cfg(not(has_std__mem__MaybeUninit))]
-#[macro_export]
-#[doc(hidden)]
-macro_rules! cssparser_internal__uninit {
-    ($buffer: ident, $BUFFER_SIZE: expr) => {{
-        $buffer = ::std::mem::uninitialized::<[u8; $BUFFER_SIZE]>();
-        &mut $buffer
-    }};
-}
-
-=======
->>>>>>> 2c5c2ef2
 /// Implementation detail of match_ignore_ascii_case! and ascii_case_insensitive_phf_map! macros.
 ///
 /// **This function is not part of the public API. It can change or be removed between any verisons.**
